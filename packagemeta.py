--- conflicted
+++ resolved
@@ -29,14 +29,7 @@
 import sublime
 import sublime_plugin
 
-<<<<<<< HEAD
 # PackageControl = __import__("Package Control")
-=======
-try:
-    PackageControl = __import__("Package Control")
-except:
-    PackageControl = None
->>>>>>> 05e6a224
 
 
 def logger(level):
